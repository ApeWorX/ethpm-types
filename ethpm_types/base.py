import json

from pydantic import BaseModel as _BaseModel


<<<<<<< HEAD
class BaseModel(_BaseModel):
    def model_dump(self, *args, **kwargs) -> dict:
        # NOTE: We do this to accommodate the aliases needed for EIP-2678 compatibility
        if "by_alias" not in kwargs:
            kwargs["by_alias"] = True
=======
def _set_dict_defaults(**kwargs) -> Dict:
    # NOTE: We do this to accommodate the aliases needed for EIP-2678 compatibility
    if "by_alias" not in kwargs:
        kwargs["by_alias"] = True

    # EIP-2678: skip empty fields (at least by default)
    if "exclude_none" not in kwargs:
        kwargs["exclude_none"] = True

    return kwargs


def _to_json_str(model, *args, **kwargs) -> str:
    # NOTE: When serializing to IPFS, the canonical representation must be repeatable
>>>>>>> 5f678f41

    # EIP-2678: minified representation (at least by default)
    separators = kwargs.pop("separators", (",", ":"))

    # EIP-2678: sort keys (at least by default)
    sort_keys = kwargs.pop("sort_keys", True)

    # TODO: Find a better way to handle sorting the keys and custom separators.
    #    or open an issue(s) with pydantic. `super().model_dump_json()` does not
    #    support `sort_keys` or `separators`.
    kwargs["by_alias"] = True
    kwargs["mode"] = "json"
    result_dict = model.model_dump(*args, **kwargs)
    return json.dumps(result_dict, sort_keys=sort_keys, separators=separators)


class BaseModel(_BaseModel):
    def model_dump(self, *args, **kwargs) -> Dict:
        kwargs = _set_dict_defaults(**kwargs)
        return super().model_dump(*args, **kwargs)

    def model_dump_json(self, *args, **kwargs) -> str:
        return _to_json_str(self, *args, **kwargs)

    def dict(self, *args, **kwargs) -> Dict:
        kwargs = _set_dict_defaults(**kwargs)
        return super().dict(*args, **kwargs)

    def json(self, *args, **kwargs) -> str:
        return _to_json_str(self, *args, **kwargs)<|MERGE_RESOLUTION|>--- conflicted
+++ resolved
@@ -3,14 +3,7 @@
 from pydantic import BaseModel as _BaseModel
 
 
-<<<<<<< HEAD
-class BaseModel(_BaseModel):
-    def model_dump(self, *args, **kwargs) -> dict:
-        # NOTE: We do this to accommodate the aliases needed for EIP-2678 compatibility
-        if "by_alias" not in kwargs:
-            kwargs["by_alias"] = True
-=======
-def _set_dict_defaults(**kwargs) -> Dict:
+def _set_dict_defaults(**kwargs) -> dict:
     # NOTE: We do this to accommodate the aliases needed for EIP-2678 compatibility
     if "by_alias" not in kwargs:
         kwargs["by_alias"] = True
@@ -24,7 +17,6 @@
 
 def _to_json_str(model, *args, **kwargs) -> str:
     # NOTE: When serializing to IPFS, the canonical representation must be repeatable
->>>>>>> 5f678f41
 
     # EIP-2678: minified representation (at least by default)
     separators = kwargs.pop("separators", (",", ":"))
