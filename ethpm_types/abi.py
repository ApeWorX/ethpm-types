from typing import TYPE_CHECKING, Any, Dict, List, Literal, Optional, Union

from pydantic import ConfigDict, Field

from ethpm_types.base import BaseModel

if TYPE_CHECKING:
    from ethpm_types.contract_type import ContractType


class ABIType(BaseModel):
    name: Optional[str] = None
    """
    The name attached to the type, such as the input name of
    a function.
    """

    type: Union[str, "ABIType"]
    """
    The value-type, such as ``address`` or ``address[]``.
    """

    components: Optional[List["ABIType"]] = None
    """
    A field of sub-types that makes up this type.
    Tuples and structs tend to have this field.
    """

    internal_type: Optional[str] = Field(None, alias="internalType")
    """
    Another name for the type. Sometimes, compilers are able to populate
    this field with the struct or enum name.
    """

    model_config = ConfigDict(frozen=True, extra="allow")

    @property
    def canonical_type(self) -> str:
        """
        The low-level type recognized by the virtual machine.
        For example, a tuple is converted to comma-separated string
        of its components.
        """

        if "tuple" in self.type and self.components:  # NOTE: 2nd condition just to satisfy mypy
            value = f"({','.join(m.canonical_type for m in self.components)})"
            if "[" in self.type:
                value += f"[{str(self.type).split('[')[-1]}"

            return value

        elif isinstance(self.type, str):
            return self.type

        else:
            # Recursively discover the canonical type
            return self.type.canonical_type

    @property
    def signature(self) -> str:
        """
        If the type has name, returns ``"<canonical_type> <name>"``.
        Else, returns ``"<canonical_type>"``.
        """

        return f"{self.canonical_type} {self.name}" if self.name else self.canonical_type


class EventABIType(ABIType):
    """
    ABI types describing event ABIs defined in contracts.
    """

    indexed: bool = False
    """
    Whether you can search logs based on this ABI type.
    **NOTE**: Only event ABI types should have this field
    """

    @property
    def signature(self) -> str:
        """
        The event signature.
        Will include the canonical type as well as the
        the name if it has one. Also notes indexed types.
        """

        sig = self.canonical_type

        # For events (handles both None and False conditions)
        if self.indexed:
            sig += " indexed"
        if self.name:
            sig += f" {self.name}"

        return sig


class BaseABI(BaseModel):
    contract_type: Optional["ContractType"] = Field(None, exclude=True, repr=False)
    """
    A reference to this ABI's contract type. This gets set during ``ContractType``
    deserialization.
    """

    @classmethod
    def schema(cls, *args, **kwargs) -> Dict[str, Any]:
        result = super().schema(*args, **kwargs)

        # Remove definitions ContractType and all its sub-components.
        # The backref to contract_type is internal to Python applications.
        valid_types = ["ABIType", cls.__name__]
        if cls.__name__ == "EventABI":
            valid_types.append("EventABIType")

        result["definitions"] = {n: d for n, d in result["definitions"].items() if n in valid_types}

        return result


class ConstructorABI(BaseABI):
    """
    An ABI describing a contract constructor.
    **NOTE**: The constructor ABI does not have a ``name`` property.
    """

    type: Literal["constructor"] = "constructor"
    """The value ``"constructor"``."""

    stateMutability: str = "nonpayable"
    """
    Can be either ``"payable"`` or ``"nonpayable"``.
    Defaults to the value ``"nonpayable"``.
    """

    inputs: List[ABIType] = []
    """
    Contract constructor arguments.
    """

    @property
    def is_payable(self) -> bool:
        """
        Returns ``True`` if the contract accepts currency upon deployment.
        """

        return self.stateMutability == "payable"

    @property
    def signature(self) -> str:
        """
        String representing the function signature, which includes the arg names and types,
        for display purposes only.
        """

        input_args = ", ".join(i.signature for i in self.inputs)
        return f"constructor({input_args})"

    @property
    def selector(self) -> str:
        """
        String representing the constructor selector.
        """

        input_names = ",".join(i.canonical_type for i in self.inputs)
        return f"constructor({input_names})"


class FallbackABI(BaseABI):
    """
    An ABI dedicated to receiving unknown method selectors.
    **NOTE**: The fallback ABI does not have a name property.
    """

    type: Literal["fallback"] = "fallback"
    """The value ``"fallback"``."""

    stateMutability: str = "nonpayable"
    """
    Can be either ``"payable"`` or ``"nonpayable"``.
    Defaults to the value ``"nonpayable"``.
    """

    @property
    def is_payable(self) -> bool:
        """
        Returns ``True`` if the fallback accepts currency.
        """

        return self.stateMutability == "payable"

    @property
    def signature(self) -> str:
        """
        String representing the function signature for display purposes only.
        """
        return "fallback()"


class ReceiveABI(BaseABI):
    """
    An ABI dedicated to receiving currency from transactions with unknown
    method selectors.
    **NOTE**: The receive ABI does not have name field.
    """

    type: Literal["receive"] = "receive"
    """The value ``"receive"``."""

    stateMutability: Literal["payable"]
    """The value ``"payable"``."""

    @property
    def is_payable(self) -> bool:
        """
        Always returns ``True`` as receive methods are intended
        to receive money.
        """

        return True

    @property
    def signature(self) -> str:
        """
        String representing the function signature for display purposes only.
        """
        return "receive()"


class MethodABI(BaseABI):
    """
    An ABI representing a method you can invoke from a contact.
    """

    type: Literal["function"] = "function"
    """The value ``"function"``."""

    name: str
    """The name of the method."""

    stateMutability: str = "nonpayable"
    """
    Can be either ``"payable"`` or ``"nonpayable"``.
    Defaults to the value ``"nonpayable"``.
    """

    inputs: List[ABIType] = []
    """
    Inputs to the method as :class:`~ethpm_types.abi.ABIType` objects.
    """

    outputs: List[ABIType] = []
    """
    What the method returns as :class:`~ethpm_types.abi.ABIType` objects.
    """

    @property
    def is_payable(self) -> bool:
        """
        Whether the method expects currency or not.
        """

        return self.stateMutability == "payable"

    @property
    def is_stateful(self) -> bool:
        """
        Whether the method alters the state of the blockchain
        (and likely requires a transaction).
        """

        return self.stateMutability not in ("view", "pure")

    @property
    def selector(self) -> str:
        """
        String representing the function selector, used to compute ``method_id``.
        """
        # NOTE: There is no space between input args for selector
        input_names = ",".join(i.canonical_type for i in self.inputs)
        return f"{self.name}({input_names})"

    @property
    def signature(self) -> str:
        """
        String representing the function signature, which includes the arg names and types,
        and output names and type(s) (if any) for display purposes only.
        """
        input_args = ", ".join(i.signature for i in self.inputs)
        output_args = ""

        if self.outputs:
            output_args = " -> "
            if len(self.outputs) > 1:
                output_args += "(" + ", ".join(o.canonical_type for o in self.outputs) + ")"

            else:
                output_args += self.outputs[0].canonical_type

        return f"{self.name}({input_args}){output_args}"


class EventABI(BaseABI):
    """
    An ABI describing an event-type defined in a contract.
    """

    type: Literal["event"] = "event"
    """The value ``"event"``."""

    name: str
    """The name of the event."""

    inputs: List[EventABIType] = []
    """
    Event properties defined as :class:`~ethpm_types.abi.EventABIType` objects.
    """

    anonymous: bool = False
    """``True`` if the event has no name."""

    @property
    def selector(self) -> str:
        """
        String representing the event selector, used to compute ``event_id``.
        """
        # NOTE: There is no space between input args for selector
        input_names = ",".join(i.canonical_type for i in self.inputs)
        return f"{self.name}({input_names})"

    @property
    def signature(self) -> str:
        """
        String representing the event signature, which includes the arg names and types,
        and output names and type(s) (if any) for display purposes only.
        """
        input_args = ", ".join(i.signature for i in self.inputs)
        return f"{self.name}({input_args})"


class ErrorABI(BaseABI):
    """
    An ABI describing an error-type defined in a contract.
    """

    type: Literal["error"] = "error"
    """The value ``"error"``."""

    name: str
    """The name of the error."""

    inputs: List[ABIType] = []
    """
    Inputs when raising the error defined as
    :class:`~ethpm_types.abi.ABIType` objects.
    """

    @property
    def selector(self) -> str:
        """
        String representing the event selector, used to compute ``event_id``.
        """
        # NOTE: There is no space between input args for selector
        input_names = ",".join(i.canonical_type for i in self.inputs)
        return f"{self.name}({input_names})"

    @property
    def signature(self) -> str:
        """
        String representing the event signature, which includes the arg names and types,
        and output names and type(s) (if any) for display purposes only.
        """
        input_args = ", ".join(i.signature for i in self.inputs)
        return f"{self.name}({input_args})"


class StructABI(BaseABI):
    """
    An ABI describing a struct-type defined in a contract.
    """

    type: Literal["struct"] = "struct"
    """The value ``"struct"``."""

    name: str
    """The name of the struct."""

    members: List[ABIType]
    """The properties that compose the struct."""

    model_config = ConfigDict(extra="allow")

    @property
    def selector(self) -> str:
        """
        String representing the struct selector.
        """
        # NOTE: There is no space between input args for selector
        input_names = ",".join(i.canonical_type for i in self.members)
        return f"{self.name}({input_names})"

    @property
    def signature(self) -> str:
        """
        String representing the struct signature, which includes the member names and types,
        and offsets (if any) for display purposes only.
        """
        members_str = ", ".join(m.signature for m in self.members)
        return f"{self.name}({members_str})"


class UnprocessedABI(BaseABI):
    """
    An ABI representing an unknown entity.
    This is useful for supporting custom compiler types,
    such as types defined in L2 ecosystems but are not
    in Ethereum.
    """

    type: str
    """The type name as a string."""

<<<<<<< HEAD
    contract_type: Optional["ContractType"] = Field(None, exclude=True, repr=False)
    """
    A reference to this ABI's contract type. This gets set during ``ContractType``
    deserialization.
    """

    model_config = ConfigDict(extra="allow")
=======
    class Config:
        extra = Extra.allow
>>>>>>> 64ff16d4

    @property
    def signature(self) -> str:
        """
        The full ABI JSON output, as we are unable to know
        a more useful-looking signature.
        """

        return self.model_dump_json()


ABI = Union[
    ConstructorABI,
    FallbackABI,
    ReceiveABI,
    MethodABI,
    EventABI,
    ErrorABI,
    StructABI,
    UnprocessedABI,
]<|MERGE_RESOLUTION|>--- conflicted
+++ resolved
@@ -419,19 +419,6 @@
 
     type: str
     """The type name as a string."""
-
-<<<<<<< HEAD
-    contract_type: Optional["ContractType"] = Field(None, exclude=True, repr=False)
-    """
-    A reference to this ABI's contract type. This gets set during ``ContractType``
-    deserialization.
-    """
-
-    model_config = ConfigDict(extra="allow")
-=======
-    class Config:
-        extra = Extra.allow
->>>>>>> 64ff16d4
 
     @property
     def signature(self) -> str:
