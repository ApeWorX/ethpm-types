--- conflicted
+++ resolved
@@ -21,12 +21,11 @@
 NUMBERS = set("0123456789")
 
 
-<<<<<<< HEAD
 def PackageNameError(name: str, message: str) -> PydanticCustomError:
     error_name = f"{PackageName.__name__}Error"
     return PydanticCustomError(error_name, message, {"name": name})
 
-=======
+
 class PackageName(BaseModel):
     """
     A human readable name for this package.
@@ -40,7 +39,7 @@
             pattern="^[a-z][-a-z0-9]{0,254}$",
             examples=["my-token", "safe-math", "nft"],
         )
->>>>>>> 64ff16d4
+
 
 def validate_package_name(name: str) -> str:
     if not isinstance(name, str):
