from enum import Enum
from hashlib import md5, sha3_256, sha256
from typing import Tuple

from eth_pydantic_types import HexStr

try:
    from typing import Annotated  # type: ignore
except ImportError:
    from typing_extensions import Annotated  # type: ignore

<<<<<<< HEAD

CONTENT_ADDRESSED_SCHEMES = {"ipfs"}
=======
CONTENT_ADDRESSED_SCHEMES = {"ipfs"}
AnyUrl = Union[_AnyUrl, FileUrl]


class HexBytes(BaseHexBytes):
    """
    A class representing bytes as a hex-str.
    """

    @classmethod
    def __get_validators__(cls):
        yield cls._validate

    @classmethod
    def _validate(cls, v):
        return HexBytes(v)
>>>>>>> 6393bad5


class Algorithm(str, Enum):
    """
    Algorithm enum options MD5, SHA3, and SHA256.
    """

    MD5 = "md5"
    SHA3 = "sha3"
    SHA256 = "sha256"


<<<<<<< HEAD
def compute_checksum(content: bytes, algorithm: Algorithm = Algorithm.MD5) -> HexStr:
=======
def is_valid_hex(data: str) -> bool:
    """
    Returns ``True`` if the given data is a valid hex str.
    """

    if not data.startswith("0x"):
        return False

    if set(data[2:].lower()) > set("1234567890abcdef"):
        return False

    if len(data) % 2 != 0:
        return False

    return True


class Hex(str):
    """A hex string value, typically from a hash."""

    @classmethod
    def __modify_schema__(cls, field_schema):
        field_schema.update(
            pattern="^0x([0-9a-f][0-9a-f])*$",
            examples=[
                "0x",  # empty bytes
                "0xd4",
                "0xd4e5",
                "0xd4e56740",
                "0xd4e56740f876aef8",
                "0xd4e56740f876aef8c010b86a40d5f567",
                "0xd4e56740f876aef8c010b86a40d5f56745a118d0906a34e69aec8c0db1cb8fa3",
            ],
        )

    @classmethod
    def __get_validators__(cls):
        yield cls.validate_hex

    @classmethod
    def validate_hex(cls, data: str) -> str:
        if not is_valid_hex(data):
            raise ValueError("Invalid Hex Value.")

        return data

    @classmethod
    def from_bytes(cls, data: bytes) -> "Hex":
        return cls("0x" + data.hex())

    def to_bytes(self) -> bytes:
        return bytes.fromhex(self[2:])


def compute_checksum(content: bytes, algorithm: Union[Algorithm, str] = Algorithm.MD5) -> Hex:
>>>>>>> 6393bad5
    """
    Calculate the checksum of the given content.

    Args:
        content (bytes): Content to hash.
        algorithm (:class:`~ethpm_types.utils.Algorithm`)" The algorithm to use.

    Returns:
        :class:`~ethpm_types.utils.Hex`
    """

    if isinstance(algorithm, str):
        algorithm = Algorithm(algorithm)

    if algorithm is Algorithm.MD5:
        return HexStr.from_bytes(md5(content).digest())

    elif algorithm is Algorithm.SHA3:
        return HexStr.from_bytes(sha3_256(content).digest())

    elif algorithm is Algorithm.SHA256:
        return HexStr.from_bytes(sha256(content).digest())

    # TODO: Support IPFS CIDv0 & CIDv1
    # TODO: Support keccak256 (if even necessary, mentioned in EIP but not used)
    # TODO: Explore other algorithms needed
    else:
        raise ValueError(f"Unsupported algorithm '{algorithm}'.")


SourceLocation = Tuple[int, int, int, int]

__all__ = [
    "Algorithm",
    "Annotated",
    "compute_checksum",
    "CONTENT_ADDRESSED_SCHEMES",
    "SourceLocation",
]<|MERGE_RESOLUTION|>--- conflicted
+++ resolved
@@ -9,12 +9,8 @@
 except ImportError:
     from typing_extensions import Annotated  # type: ignore
 
-<<<<<<< HEAD
 
 CONTENT_ADDRESSED_SCHEMES = {"ipfs"}
-=======
-CONTENT_ADDRESSED_SCHEMES = {"ipfs"}
-AnyUrl = Union[_AnyUrl, FileUrl]
 
 
 class HexBytes(BaseHexBytes):
@@ -29,7 +25,6 @@
     @classmethod
     def _validate(cls, v):
         return HexBytes(v)
->>>>>>> 6393bad5
 
 
 class Algorithm(str, Enum):
@@ -41,10 +36,7 @@
     SHA3 = "sha3"
     SHA256 = "sha256"
 
-
-<<<<<<< HEAD
-def compute_checksum(content: bytes, algorithm: Algorithm = Algorithm.MD5) -> HexStr:
-=======
+  
 def is_valid_hex(data: str) -> bool:
     """
     Returns ``True`` if the given data is a valid hex str.
@@ -99,8 +91,7 @@
         return bytes.fromhex(self[2:])
 
 
-def compute_checksum(content: bytes, algorithm: Union[Algorithm, str] = Algorithm.MD5) -> Hex:
->>>>>>> 6393bad5
+def compute_checksum(content: bytes, algorithm: Algorithm = Algorithm.MD5) -> HexStr:
     """
     Calculate the checksum of the given content.
 
