--- conflicted
+++ resolved
@@ -123,12 +123,8 @@
     deployment_bytecode: Optional[Bytecode] = Field(None, alias="deploymentBytecode")
     runtime_bytecode: Optional[Bytecode] = Field(None, alias="runtimeBytecode")
     # abi, userdoc and devdoc must conform to spec
-<<<<<<< HEAD
-    abi: List[ABI] = []
+    abi: Optional[List[ABI]] = None
     sourcemap: Optional[SourceMap] = None  # NOTE: Not a part of canonical EIP-2678 spec
-=======
-    abi: Optional[List[ABI]] = None
->>>>>>> 097520b7
     userdoc: Optional[dict] = None
     devdoc: Optional[dict] = None
 
