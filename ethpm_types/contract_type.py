from functools import singledispatchmethod
from typing import Callable, Dict, Iterable, List, Optional, Type, TypeVar, Union

from eth_pydantic_types import Address, HashStr32, HexBytes, HexStr
from eth_utils import is_0x_prefixed
from pydantic import Field, field_validator

<<<<<<< HEAD
=======
from ethpm_types._pydantic_v1 import Field, root_validator, validator
>>>>>>> 6393bad5
from ethpm_types.abi import (
    ABI,
    ConstructorABI,
    ErrorABI,
    EventABI,
    FallbackABI,
    MethodABI,
    ReceiveABI,
    StructABI,
)
from ethpm_types.ast import ASTNode
from ethpm_types.base import BaseModel
from ethpm_types.sourcemap import PCMap, SourceMap

ABILIST_T = TypeVar("ABILIST_T", bound=Union[MethodABI, EventABI, StructABI, ErrorABI])
"""The generic used for the ABIList class. Only for type-checking."""

ABI_SINGLETON_T = TypeVar("ABI_SINGLETON_T", bound=Union[FallbackABI, ConstructorABI, ReceiveABI])
"""
The generic used for discovering the unique ABIs from the list.
Only for type-checking.
"""


# TODO link references & link values are for solidity, not used with Vyper
# Offsets are for dynamic links, e.g. EIP1167 proxy forwarder
class LinkDependency(BaseModel):
    offsets: List[int]
    """
    The locations within the corresponding bytecode where the value for this
    link value was written. These locations are 0-indexed from the beginning
    of the bytes representation of the corresponding bytecode.
    """

    type: str
    """
    The value type for determining what is encoded when linking the corresponding
    bytecode.
    """

    value: str
    """
    The value which should be written when linking the corresponding bytecode.
    """


class LinkReference(BaseModel):
    offsets: List[int]
    """
    An array of integers, corresponding to each of the start positions
    where the link reference appears in the bytecode. Locations are 0-indexed
    from the beginning of the bytes representation of the corresponding bytecode.
    This field is invalid if it references a position that is beyond the end of
    the bytecode.
    """

    length: int
    """
    The length in bytes of the link reference.
    This field is invalid if the end of the defined link reference exceeds the
    end of the bytecode.
    """

    name: Optional[str] = None
    """
    A valid identifier for the reference.
    Any link references which should be linked with the same link value should
    be given the same name.
    """


class Bytecode(BaseModel):
    bytecode: Optional[HexStr] = None
    """
    A string containing the 0x prefixed hexadecimal representation of the bytecode.
    """

    link_references: Optional[List[LinkReference]] = Field(None, alias="linkReferences")
    """
    The locations in the corresponding bytecode which require linking.
    """

    link_dependencies: Optional[List[LinkDependency]] = Field(None, alias="linkDependencies")
    """
    The link values that have been used to link the corresponding bytecode.
    """

    def __repr__(self) -> str:
        self_str = super().__repr__()

        # Truncate bytecode for display
        if self.bytecode and len(self.bytecode) > 10:
            self_str = self_str.replace(
                self.bytecode, self.bytecode[:5] + "..." + self.bytecode[-3:]
            )

        return self_str

    def to_bytes(self) -> Optional[HexBytes]:
        # TODO: Resolve links to produce dynamically linked bytecode
        return HexBytes(self.bytecode) if self.bytecode else None


class ContractInstance(BaseModel):
    contract_type: str = Field(..., alias="contractType")
    """
    Any of the contract type names included in this Package
    or any of the contract type names found in any of the package dependencies
    from the ``buildDependencies`` section of the Package Manifest.
    """

    address: Address
    """The contract address."""

    transaction: Optional[HashStr32] = None
    """The transaction hash from which the contract was created."""

    block: Optional[HashStr32] = None
    """
    The block hash in which this the transaction which created this
    contract instance was mined.
    """

    runtime_bytecode: Optional[Bytecode] = Field(None, alias="runtimeBytecode")
    """
    The runtime portion of bytecode for this Contract Instance.
    When present, the value from this field supersedes the ``runtimeBytecode``
    from the :class:`~ethpm_types.contract_type.ContractType` for this
    ``ContractInstance``.
    """


class ABIList(List[ABILIST_T]):
    """
    Adds selection by name, selector and keccak(selector).
    """

    def __init__(
        self,
        iterable: Optional[Iterable[ABILIST_T]] = None,
        *,
        selector_id_size: int = 32,
        selector_hash_fn: Optional[Callable[[str], bytes]] = None,
    ):
        self._selector_id_size = selector_id_size
        self._selector_hash_fn = selector_hash_fn
        super().__init__(iterable or ())

    @singledispatchmethod
    def __getitem__(self, selector):
        raise NotImplementedError(f"Cannot use {type(selector)} as a selector.")

    @__getitem__.register
    def __getitem_int(self, selector: int):
        return super().__getitem__(selector)

    @__getitem__.register
    def __getitem_slice(self, selector: slice):
        return super().__getitem__(selector)

    @__getitem__.register
    def __getitem_str(self, selector: str):
        try:
            if "(" in selector:
                # String-style selector e.g. `method(arg0)`.
                return next(abi for abi in self if abi.selector == selector)

            elif is_0x_prefixed(selector):
                # Hashed bytes selector, but as a hex str.
                return self.__getitem__(HexBytes(selector))

            # Search by name (could be ambiguous()
            return next(abi for abi in self if abi.name == selector)

        except StopIteration:
            raise KeyError(selector)

    @__getitem__.register
    def __getitem_bytes(self, selector: bytes):
        try:
            if self._selector_hash_fn:
                return next(
                    abi
                    for abi in self
                    if self._selector_hash_fn(abi.selector)[: self._selector_id_size]
                    == selector[: self._selector_id_size]
                )

            else:
                raise KeyError(selector)

        except StopIteration:
            raise KeyError(selector)

    @__getitem__.register
    def __getitem_method_abi(self, selector: MethodABI):
        return self.__getitem__(selector.selector)

    @__getitem__.register
    def __getitem_event_abi(self, selector: EventABI):
        return self.__getitem__(selector.selector)

    @singledispatchmethod
    def __contains__(self, selector):
        raise NotImplementedError(f"Cannot use {type(selector)} as a selector.")

    @__contains__.register
    def __contains_str(self, selector: str) -> bool:
        return self._contains(selector)

    @__contains__.register
    def __contains_bytes(self, selector: bytes) -> bool:
        return self._contains(selector)

    @__contains__.register
    def __contains_method_abi(self, selector: MethodABI) -> bool:
        return self._contains(selector)

    @__contains__.register
    def __contains_event_abi(self, selector: EventABI) -> bool:
        return self._contains(selector)

    def _contains(self, selector: Union[str, bytes, MethodABI, EventABI]) -> bool:
        try:
            _ = self[selector]
            return True
        except (KeyError, IndexError):
            return False


class ContractType(BaseModel):
    """
    A serializable type representing the type of a contract.
    For example, if you define your contract as ``contract MyContract`` (in Solidity),
    then ``MyContract`` would be the type.
    """

    name: Optional[str] = Field(None, alias="contractName")
    """
    The name of the contract type. The field is optional if ``ContractAlias``
    is the same as ``ContractName``.
    """

    source_id: Optional[str] = Field(None, alias="sourceId")
    """
    The global source identifier for the source file from which this contract type was generated.
    """

    deployment_bytecode: Optional[Bytecode] = Field(None, alias="deploymentBytecode")
    """The bytecode for the ContractType."""

    runtime_bytecode: Optional[Bytecode] = Field(None, alias="runtimeBytecode")
    """The unlinked 0x-prefixed runtime portion of bytecode for this ContractType."""

    abi: List[ABI] = []
    """The application binary interface to the contract."""

    sourcemap: Optional[SourceMap] = None
    """
    The range of the source code that is represented by the respective node in the AST.
    **NOTE**: This is not part of the canonical EIP-2678 spec.
    """

    pcmap: Optional[PCMap] = None
    """
    The program counter map representing which lines in the source code account for which
    instructions in the bytecode.

    **NOTE**: This is not part of the canonical EIP-2678 spec.
    """

    dev_messages: Optional[Dict[int, str]] = None
    """
    A map of dev-message comments in the source contract by their starting line number.

    **NOTE**: This is not part of the canonical EIP-2678 spec.
    """

    ast: Optional[ASTNode] = None
    """
    The contract's root abstract syntax tree node.

    **NOTE**: This is not part of the canonical EIP-2678 spec.
    """

    method_identifiers: Dict[str, str] = Field(None, alias="methodIdentifiers")
    """
    A list of all the methods IDs, such as the keccak-based IDs.
    """

    userdoc: Optional[dict] = None
    devdoc: Optional[dict] = None

    def __repr__(self) -> str:
        repr_id = self.__class__.__name__
        if name := self.name:
            repr_id = f"{repr_id} {name}"

        return f"<{repr_id}>"

    def get_runtime_bytecode(self) -> Optional[HexBytes]:
        if bytecode := self.runtime_bytecode:
            return bytecode.to_bytes()

        return None

    def get_deployment_bytecode(self) -> Optional[HexBytes]:
        if bytecode := self.deployment_bytecode:
            return bytecode.to_bytes()

        return None

<<<<<<< HEAD
    @field_validator("deployment_bytecode", "runtime_bytecode", mode="before")
=======
    @root_validator
    def auto_set_method_ids(cls, values):
        # TODO: Switch to computed_field in Pydantic v2
        methods = [x for x in values["abi"] if x.type == "function"]
        values["method_identifiers"] = {
            m.selector: HexBytes(cls._selector_hash_fn(m.selector)[:4]).hex() for m in methods
        }
        return values

    @validator("deployment_bytecode", "runtime_bytecode", pre=True)
>>>>>>> 6393bad5
    def validate_bytecode(cls, value):
        if not value:
            return {}

        elif isinstance(value, dict):
            rest_attributes = value
            code = value["bytecode"]

        elif isinstance(value, Bytecode):
            # Already validated
            return value

        else:
            rest_attributes = {}
            code = value

        code_bytes = code if isinstance(code, bytes) else HexBytes(code)
        return {**rest_attributes, "bytecode": code_bytes.hex()}

    @property
    def constructor(self) -> ConstructorABI:
        """
        The constructor of the contract, if it has one. For example,
        your smart-contract (in Solidity) may define a ``constructor() public {}``.
        This property contains information about the parameters needed to initialize
        a contract.
        """

        # Use default constructor (no args) when no defined.
        return self._get_first_instance(ConstructorABI) or ConstructorABI(type="constructor")

    @property
    def fallback(self) -> Optional[FallbackABI]:
        """
        The fallback method of the contract, if it has one. A fallback method
        is external, has no name, arguments, or return value, and gets invoked
        when the user attempts to call a method that does not exist.
        """
        return self._get_first_instance(FallbackABI)

    @property
    def receive(self) -> Optional[ReceiveABI]:
        """
        The ``receive()`` method of the contract, if it has one. A contract may
        have 0-1 ``receive()`` methods defined. It gets executed when calling
        the contract with empty calldata. The method is not allowed any arguments
        and cannot return anything.
        """
        return self._get_first_instance(ReceiveABI)

    @property
    def view_methods(self) -> ABIList[MethodABI]:
        """
        The call-methods (read-only method, non-payable methods) defined in a smart contract.

        Returns:
            List[:class:`~ethpm_types.abi.ABI`]
        """
        return self._get_abis(
            selector_id_size=4, filter_fn=lambda x: isinstance(x, MethodABI) and not x.is_stateful
        )

    @property
    def mutable_methods(self) -> ABIList[MethodABI]:
        """
        The transaction-methods (stateful or payable methods) defined in a smart contract.

        Returns:
            List[:class:`~ethpm_types.abi.ABI`]
        """
        return self._get_abis(
            selector_id_size=4, filter_fn=lambda x: isinstance(x, MethodABI) and x.is_stateful
        )

    @property
    def events(self) -> ABIList[EventABI]:
        """
        The events defined in a smart contract.

        Returns:
            :class:`~ethpm_types.contract_type.ABIList`
        """
        return self._get_abis(filter_fn=lambda a: isinstance(a, EventABI))

    @property
    def errors(self) -> ABIList[ErrorABI]:
        """
        The errors defined in a smart contract.

        Returns:
            :class:`~ethpm_types.contract_type.ABIList`
        """
        return self._get_abis(selector_id_size=4, filter_fn=lambda a: isinstance(a, ErrorABI))

    @property
    def methods(self) -> ABIList:
        """
        All methods defined in a smart contract.

        Returns:
            :class:`~ethpm_types.contract_type.ABIList`
        """
        return self._get_abis(selector_id_size=4, filter_fn=lambda a: isinstance(a, MethodABI))

    @property
    def structs(self) -> ABIList:
        """
        All structs defined in this contract.

        Returns:
            class:`~ethpm_types.contract_type.ABIList`
        """
        return self._get_abis(filter_fn=lambda a: isinstance(a, StructABI))

    @classmethod
    def _selector_hash_fn(cls, selector: str) -> bytes:
        # keccak is the default on most ecosystems, other ecosystems can subclass to override it
        from eth_utils import keccak

        return keccak(text=selector)

    def _get_abis(
        self,
        selector_id_size: int = 32,
        filter_fn: Optional[Callable[[ABI], bool]] = None,
    ):
        def noop(a: ABI) -> bool:
            return True

        filter_fn = filter_fn or noop
        method_abis = [abi for abi in self.abi if filter_fn(abi)]

        return ABIList(
            method_abis,
            selector_id_size=selector_id_size,
            selector_hash_fn=self._selector_hash_fn,
        )

    def _get_first_instance(self, _type: Type[ABI_SINGLETON_T]) -> Optional[ABI_SINGLETON_T]:
        for abi in self.abi:
            if not isinstance(abi, _type):
                continue

            return abi

        return None<|MERGE_RESOLUTION|>--- conflicted
+++ resolved
@@ -5,10 +5,6 @@
 from eth_utils import is_0x_prefixed
 from pydantic import Field, field_validator
 
-<<<<<<< HEAD
-=======
-from ethpm_types._pydantic_v1 import Field, root_validator, validator
->>>>>>> 6393bad5
 from ethpm_types.abi import (
     ABI,
     ConstructorABI,
@@ -321,20 +317,7 @@
 
         return None
 
-<<<<<<< HEAD
     @field_validator("deployment_bytecode", "runtime_bytecode", mode="before")
-=======
-    @root_validator
-    def auto_set_method_ids(cls, values):
-        # TODO: Switch to computed_field in Pydantic v2
-        methods = [x for x in values["abi"] if x.type == "function"]
-        values["method_identifiers"] = {
-            m.selector: HexBytes(cls._selector_hash_fn(m.selector)[:4]).hex() for m in methods
-        }
-        return values
-
-    @validator("deployment_bytecode", "runtime_bytecode", pre=True)
->>>>>>> 6393bad5
     def validate_bytecode(cls, value):
         if not value:
             return {}
