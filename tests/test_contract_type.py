import pytest
from eth_pydantic_types import HexBytes
from eth_utils import keccak

from ethpm_types import ContractType
from ethpm_types.abi import ABI, ErrorABI, EventABI, MethodABI

MUTABLE_METHOD_SELECTOR_BYTES = keccak(text="setNumber(uint256)")
VIEW_METHOD_SELECTOR_BYTES = keccak(text="getStruct()")
EVENT_SELECTOR_STRING = "NumberChange(bytes32,uint256,string,uint256,string)"
EVENT_SELECTOR_BYTES = keccak(text=EVENT_SELECTOR_STRING)
ERROR_SELECTOR_STRING = "Unauthorized(address,uint256)"
ERROR_SELECTOR_BYTES = keccak(text=ERROR_SELECTOR_STRING)


view_selector_parametrization = pytest.mark.parametrize(
    "selector",
    (
        "getStruct",
        "getStruct()",
        VIEW_METHOD_SELECTOR_BYTES,
        VIEW_METHOD_SELECTOR_BYTES[:32],
        f"0x{VIEW_METHOD_SELECTOR_BYTES.hex()}",
        f"0x{VIEW_METHOD_SELECTOR_BYTES[:32].hex()}",
    ),
)
mutable_selector_parametrization = pytest.mark.parametrize(
    "selector",
    (
        "setNumber",
        "setNumber(uint256)",
        MUTABLE_METHOD_SELECTOR_BYTES,
        MUTABLE_METHOD_SELECTOR_BYTES[:32],
        f"0x{MUTABLE_METHOD_SELECTOR_BYTES.hex()}",
        f"0x{MUTABLE_METHOD_SELECTOR_BYTES[:32].hex()}",
    ),
)
event_selector_parametrization = pytest.mark.parametrize(
    "selector",
    (
        "NumberChange",
        EVENT_SELECTOR_STRING,
        EVENT_SELECTOR_BYTES,
        EVENT_SELECTOR_BYTES[:32],
        f"0x{EVENT_SELECTOR_BYTES.hex()}",
        f"0x{EVENT_SELECTOR_BYTES[:32].hex()}",
    ),
)
error_selector_parametrization = pytest.mark.parametrize(
    "selector",
    (
        "Unauthorized",
        ERROR_SELECTOR_STRING,
        ERROR_SELECTOR_BYTES,
        ERROR_SELECTOR_BYTES[:32],
        f"0x{ERROR_SELECTOR_BYTES.hex()}",
        f"0x{ERROR_SELECTOR_BYTES[:32].hex()}",
    ),
)


def _select_abi(contract_type: ContractType, name: str) -> ABI:
    for abi in contract_type.abi:
        abi_name = abi.name if hasattr(abi, "name") else None
        if abi_name == name:
            return abi

    raise AssertionError(f"No method found with name '{name}'.")


def test_schema():
    actual = ContractType.model_json_schema()

    definitions = {d for d in actual["$defs"]}
    expected = {"ABIType", "ASTClassification", "ASTNode", "Bytecode", "ConstructorABI"}
    assert expected.issubset(definitions)


def test_validate(contract):
    contract.validate(contract)
    contract.validate(contract.dict())


def test_structs(contract):
    method_abi = _select_abi(contract, "getStruct")
    assert contract.structs == []
    assert len(method_abi.outputs) == 1
    output = method_abi.outputs[0]
    assert output.type == "tuple"
    assert len(output.components) == 2


def test_solidity_address_arrays(solidity_contract):
    method_abi = _select_abi(solidity_contract, "getAddressArray")
    assert len(method_abi.outputs) == 1
    array_output = method_abi.outputs[0]
    assert array_output.type == "address[2]"


def test_vyper_address_arrays(vyper_contract):
    method_abi = _select_abi(vyper_contract, "getAddressArray")
    assert len(method_abi.outputs) == 1
    array_output = method_abi.outputs[0]
    assert array_output.type == "address[]"
    assert array_output.canonical_type == "address[]"


def test_static_solidity_struct_arrays(solidity_contract):
    method_abi = _select_abi(solidity_contract, "getStaticStructArray")
    array_output = method_abi.outputs[0]
    assert array_output.type == "tuple[3]"
    assert array_output.canonical_type == "(uint256,(address,bytes32))[3]"


def test_dynamic_solidity_struct_arrays(solidity_contract):
    method_abi = _select_abi(solidity_contract, "getDynamicStructArray")
    array_output = method_abi.outputs[0]
    assert array_output.type == "tuple[]"
    assert array_output.canonical_type == "((address,bytes32),uint256)[]"


def test_static_vyper_struct_arrays(vyper_contract):
    # NOTE: Vyper struct arrays <=0.3.3 don't include struct info
    method_abi = [
        abi
        for abi in vyper_contract.abi
        if hasattr(abi, "name") and abi.name == "getStaticStructArray"
    ][0]
    array_output = method_abi.outputs[0]
    assert array_output.type == "tuple[2]"
    assert array_output.canonical_type == "(uint256,(address,bytes32))[2]"


def test_dynamic_vyper_struct_arrays(vyper_contract):
    # NOTE: Vyper struct arrays <=0.3.3 don't include struct info
    method_abi = [
        abi
        for abi in vyper_contract.abi
        if hasattr(abi, "name") and abi.name == "getDynamicStructArray"
    ][0]
    array_output = method_abi.outputs[0]
    assert array_output.type == "tuple[]"
    assert array_output.canonical_type == "((address,bytes32),uint256)[]"


@mutable_selector_parametrization
def test_select_mutable_method_by_name_and_selectors(selector, vyper_contract):
    assert selector in vyper_contract.mutable_methods
    method = vyper_contract.mutable_methods[selector]
    assert isinstance(method, MethodABI)
    assert method.name == "setNumber"


@view_selector_parametrization
def test_select_view_method_by_name_and_selectors(selector, vyper_contract):
    assert selector in vyper_contract.view_methods
    view = vyper_contract.view_methods[selector]
    assert isinstance(view, MethodABI)
    assert view.name == "getStruct"


@event_selector_parametrization
def test_select_and_contains_event_by_name_and_selectors(selector, vyper_contract):
    assert selector in vyper_contract.events
    event = vyper_contract.events[selector]
    assert isinstance(event, EventABI)
    assert event.name == "NumberChange"


@error_selector_parametrization
def test_select_and_contains_error_by_name_and_selectors(selector, contract_with_error):
    assert selector in contract_with_error.errors
    event = contract_with_error.errors[selector]
    assert isinstance(event, ErrorABI)
    assert event.name == "Unauthorized"


def test_select_and_contains_by_abi(vyper_contract):
    event = vyper_contract.events[0]
    view = vyper_contract.view_methods[0]
    mutable = vyper_contract.mutable_methods[0]
    assert vyper_contract.events[event] == event
    assert vyper_contract.view_methods[view] == view
    assert vyper_contract.mutable_methods[mutable] == mutable
    assert event in vyper_contract.events
    assert view in vyper_contract.view_methods
    assert mutable in vyper_contract.mutable_methods


def test_select_by_slice(oz_contract_type):
    events = [x.name for x in oz_contract_type.events[:2]]
    views = [x.name for x in oz_contract_type.view_methods[:2]]
    mutables = [x.name for x in oz_contract_type.mutable_methods[:2]]
    assert events == ["RoleAdminChanged", "RoleGranted"]
    assert views == ["DEFAULT_ADMIN_ROLE", "getRoleAdmin"]
    assert mutables == ["grantRole", "renounceRole"]


def test_contract_type_excluded_in_repr_abi(vyper_contract):
    actual = repr(vyper_contract.events[0])
    assert "contract_type" not in actual

    actual = repr(vyper_contract.mutable_methods[0])
    assert "contract_type" not in actual

    actual = repr(vyper_contract.view_methods[0])
    assert "contract_type" not in actual


def test_contract_type_backrefs(oz_contract_type):
    assert oz_contract_type.events, "setup: Test contract should have events"
    assert oz_contract_type.view_methods, "setup: Test contract should have view methods"
    assert oz_contract_type.mutable_methods, "setup: Test contract should have mutable methods"


@view_selector_parametrization
def test_select_view_method_from_all_methods(selector, vyper_contract):
    method_abi = vyper_contract.methods[selector]
    assert method_abi.selector == "getStruct()"


@mutable_selector_parametrization
def test_select_mutable_method_from_all_methods(selector, vyper_contract):
    method_abi = vyper_contract.methods[selector]
    assert method_abi.selector == "setNumber(uint256)"


def test_repr(vyper_contract):
    assert repr(vyper_contract) == "<ContractType VyperContract>"

    vyper_contract.name = None
    assert repr(vyper_contract) == "<ContractType>"


def test_solidity_fallback_and_receive(solidity_fallback_and_receive_contract):
    """
    Ensure we can detect the fallback and receive methods when they are defined.
    For solidity, you can define both.
    """
    assert solidity_fallback_and_receive_contract.fallback.type == "fallback"
    assert solidity_fallback_and_receive_contract.receive.type == "receive"

    # Typically, if receive is defined, fallback is non-payable.
    # Though, that is not always the case.
    assert solidity_fallback_and_receive_contract.fallback.stateMutability == "nonpayable"


def test_vyper_default(vyper_default_contract):
    """
    Ensure the Vyper default method shows up as the fallback method in the contract.
    """
    assert vyper_default_contract.fallback.type == "fallback"


def test_fallback_and_receive_not_defined(contract):
    """
    Ensure that when the fallback method is not defined, in a Solidity contract,
    it is None. Same with the receive method. Runs for both Solidity and Vyper.
    """

    # Both `VyperContract` and `SolidityContract` do not define these.
    assert contract.receive is None
    assert contract.fallback is None


def test_init_bytecode_using_bytes(contract):
    raw_bytes = HexBytes(contract.deployment_bytecode.bytecode)
    new_contract = ContractType(abi=[], deploymentBytecode=raw_bytes)
    assert new_contract.deployment_bytecode.bytecode == raw_bytes.hex()


def test_init_bytecode_using_empty_dict(contract):
    new_contract = ContractType(abi=[], deploymentBytecode={})
    assert new_contract.deployment_bytecode.bytecode is None


<<<<<<< HEAD
def test_init_using_bytecode(contract):
    obj = contract.deployment_bytecode
    new_contract = ContractType(abi=[], deploymentBytecode=obj)
    assert new_contract.deployment_bytecode.bytecode == obj.bytecode
=======
def test_method_ids_are_set(vyper_contract):
    actual = vyper_contract.method_identifiers

    expected = {
        "fooAndBar()": "0x2beb1711",
        "setNumber(uint256)": "0x3fb5c1cb",
        "setAddress(address)": "0xe30081a0",
        "setBalance(address,uint256)": "0xe30443bc",
        "getStruct()": "0x09b1b3f2",
        "getNestedStruct1()": "0x02f487d6",
        "getNestedStruct2()": "0xa420b5a5",
        "getNestedStructWithTuple1()": "0xe9f7fd14",
        "getNestedStructWithTuple2()": "0xa2fbee53",
        "getEmptyDynArrayOfStructs()": "0x7a79591d",
        "getEmptyTupleOfDynArrayStructs()": "0xa4f6d26b",
        "getEmptyTupleOfArrayOfStructsAndDynArrayOfStructs()": "0x252e423e",
        "getTupleOfIntAndStructArray()": "0xc2f14839",
        "getEmptyTupleOfIntAndDynArray()": "0xa5c1b662",
        "getStructWithArray()": "0x42ce1ec6",
        "getEmptyArray()": "0x052f3e76",
        "getSingleItemArray()": "0xb345ad96",
        "getFilledArray()": "0x35417bf4",
        "getAddressArray()": "0xa5b0930d",
        "getDynamicStructArray()": "0x9bfb2ad8",
        "getStaticStructArray()": "0x3ce80e94",
        "getArrayWithBiggerSize()": "0x43790b64",
        "getTupleOfArrays()": "0xd4d64b35",
        "getMultipleValues()": "0x650543a3",
        "getUnnamedTuple()": "0x243e0963",
        "getTupleOfAddressArray()": "0x8ba6052d",
        "getNestedArrayFixedFixed()": "0xccd62aa4",
        "getNestedArrayDynamicFixed()": "0x6126c87f",
        "getNestedArrayFixedDynamic()": "0x94a66fc9",
        "getNestedArrayMixedDynamic()": "0xabeb2022",
        "getNestedAddressArray()": "0x99e74a4c",
        "functionWithUniqueAmountOfArguments(uint256,uint256,uint256,uint256,uint256,uint256,uint256,uint256,uint256,uint256)": "0xacab48d8",  # noqa: E501
        "setStruct((address,bytes32))": "0x78c067b0",
        "setStructArray((address,bytes32)[2])": "0x7b92b7ce",
        "owner()": "0x8da5cb5b",
        "myNumber()": "0x23fd0e40",
        "prevNumber()": "0x4825cf6f",
        "theAddress()": "0x6cbceeec",
        "balances(address)": "0x27e235e3",
        "dynArray(uint256,uint256)": "0xd3aaff6d",
        "mixedArray(uint256,uint256,uint256,uint256)": "0xae8ef2cb",
    }
    assert actual == expected
>>>>>>> 6393bad5
<|MERGE_RESOLUTION|>--- conflicted
+++ resolved
@@ -274,12 +274,12 @@
     assert new_contract.deployment_bytecode.bytecode is None
 
 
-<<<<<<< HEAD
 def test_init_using_bytecode(contract):
     obj = contract.deployment_bytecode
     new_contract = ContractType(abi=[], deploymentBytecode=obj)
     assert new_contract.deployment_bytecode.bytecode == obj.bytecode
-=======
+
+    
 def test_method_ids_are_set(vyper_contract):
     actual = vyper_contract.method_identifiers
 
@@ -326,5 +326,4 @@
         "dynArray(uint256,uint256)": "0xd3aaff6d",
         "mixedArray(uint256,uint256,uint256,uint256)": "0xae8ef2cb",
     }
-    assert actual == expected
->>>>>>> 6393bad5
+    assert actual == expected