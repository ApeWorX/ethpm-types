import pytest

from ethpm_types.abi import (
    ABIType,
    ConstructorABI,
    EventABI,
    EventABIType,
    FallbackABI,
    MethodABI,
    ReceiveABI,
    UnprocessedABI,
)

<<<<<<< HEAD
def test_abi_type_schema():
    """
    Show that it handles recursive schemas.
    NOTE: This didn't work in Pydantic 2.3 but was fixed in 2.4.2.
    """
    actual = ABIType.model_json_schema()
    definition = actual["$defs"]["ABIType"]
    components = definition["properties"]["components"]
    assert components["anyOf"] == [
        {"items": {"$ref": "#/$defs/ABIType"}, "type": "array"},
        {"type": "null"},
    ]


def test_constructor_selector():
    constructor = ConstructorABI(
        type="constructor",
        inputs=[ABIType(name="contract_address", type="address", internalType="address")],
=======

class TestABIType:
    def test_canonical_type_when_string(self):
        abi = ABIType(name="foo", type="string")
        assert abi.canonical_type == "string"

    def test_canonical_type_when_tuple(self):
        abi = ABIType(name="foo", type="tuple", components=[ABIType(name="bar", type="string")])
        assert abi.canonical_type == "(string)"

    def test_schema(self):
        actual = ABIType.schema()
        expected = {
            "$ref": "#/definitions/ABIType",
            "definitions": {
                "ABIType": {
                    "properties": {
                        "components": {
                            "items": {"$ref": "#/definitions/ABIType"},
                            "title": "Components",
                            "type": "array",
                        },
                        "internalType": {"title": "Internaltype", "type": "string"},
                        "name": {"title": "Name", "type": "string"},
                        "type": {
                            "anyOf": [{"type": "string"}, {"$ref": "#/definitions/ABIType"}],
                            "title": "Type",
                        },
                    },
                    "required": ["type"],
                    "title": "ABIType",
                    "type": "object",
                }
            },
        }
        assert actual == expected


class TestConstructorABI:
    def test_schema(self):
        actual = ConstructorABI.schema()
        assert actual["$ref"] == "#/definitions/ConstructorABI"
        assert len(actual["definitions"]) == 2
        assert ABIType.__name__ in actual["definitions"]
        assert ConstructorABI.__name__ in actual["definitions"]

    def test_selector(self):
        constructor = ConstructorABI(
            inputs=[ABIType(name="contract_address", type="address", internalType="address")],
        )
        assert constructor.selector == "constructor(address)"


class TestEventABI:
    def test_schema(self):
        actual = EventABI.schema()
        assert actual["$ref"] == "#/definitions/EventABI"
        assert len(actual["definitions"]) == 3
        assert ABIType.__name__ in actual["definitions"]
        assert EventABIType.__name__ in actual["definitions"]
        assert EventABI.__name__ in actual["definitions"]

    def test_selector(self):
        event = EventABI(name="FooEvent")
        assert event.selector == "FooEvent()"


class TestFallbackABI:
    @pytest.mark.parametrize(
        "state_mutability,expected", [("payable", True), ("nonpayable", False)]
>>>>>>> 64ff16d4
    )
    def test_is_payable(self, state_mutability, expected):
        abi = FallbackABI(stateMutability=state_mutability)
        assert abi.is_payable == expected

    def test_schema(self):
        actual = FallbackABI.schema()
        assert actual["$ref"] == "#/definitions/FallbackABI"
        assert len(actual["definitions"]) == 2
        assert ABIType.__name__ in actual["definitions"]
        assert FallbackABI.__name__ in actual["definitions"]


class TestMethodABI:
    def test_schema(self):
        actual = MethodABI.schema()
        assert actual["$ref"] == "#/definitions/MethodABI"
        assert len(actual["definitions"]) == 2
        assert ABIType.__name__ in actual["definitions"]
        assert MethodABI.__name__ in actual["definitions"]

    def test_selector(self):
        abi = MethodABI(
            name="MyMethod",
            inputs=[
                ABIType(name="foo", type="address"),
                ABIType(name="bar", type="string"),
            ],
        )
        assert abi.selector == "MyMethod(address,string)"


class TestReceiveABI:
    def test_properties(self):
        receive = ReceiveABI(stateMutability="payable")
        assert receive.type == "receive"
        assert receive.stateMutability == "payable"

    def test_schema(self):
        actual = ReceiveABI.schema()
        assert actual["$ref"] == "#/definitions/ReceiveABI"
        assert len(actual["definitions"]) == 2
        assert ABIType.__name__ in actual["definitions"]
        assert ReceiveABI.__name__ in actual["definitions"]


class TestUnprocessedABI:
    def test_schema(self):
        actual = UnprocessedABI.schema()
        assert actual["$ref"] == "#/definitions/UnprocessedABI"
        assert len(actual["definitions"]) == 2
        assert ABIType.__name__ in actual["definitions"]
        assert UnprocessedABI.__name__ in actual["definitions"]<|MERGE_RESOLUTION|>--- conflicted
+++ resolved
@@ -11,26 +11,6 @@
     UnprocessedABI,
 )
 
-<<<<<<< HEAD
-def test_abi_type_schema():
-    """
-    Show that it handles recursive schemas.
-    NOTE: This didn't work in Pydantic 2.3 but was fixed in 2.4.2.
-    """
-    actual = ABIType.model_json_schema()
-    definition = actual["$defs"]["ABIType"]
-    components = definition["properties"]["components"]
-    assert components["anyOf"] == [
-        {"items": {"$ref": "#/$defs/ABIType"}, "type": "array"},
-        {"type": "null"},
-    ]
-
-
-def test_constructor_selector():
-    constructor = ConstructorABI(
-        type="constructor",
-        inputs=[ABIType(name="contract_address", type="address", internalType="address")],
-=======
 
 class TestABIType:
     def test_canonical_type_when_string(self):
@@ -101,7 +81,6 @@
 class TestFallbackABI:
     @pytest.mark.parametrize(
         "state_mutability,expected", [("payable", True), ("nonpayable", False)]
->>>>>>> 64ff16d4
     )
     def test_is_payable(self, state_mutability, expected):
         abi = FallbackABI(stateMutability=state_mutability)
