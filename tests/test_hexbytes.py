--- conflicted
+++ resolved
@@ -18,11 +18,7 @@
 EMPTY_BYTES = HexBytes("0x0000000000000000000000000000000000000000000000000000000000000000")
 
 
-<<<<<<< HEAD
 class FooModel(BaseModel):
-=======
-class DemoModel(BaseModel):
->>>>>>> 6393bad5
     byte_bytes: HexBytes
     bytearray_bytes: HexBytes
     str_bytes: HexBytes
@@ -38,45 +34,26 @@
     parent_hash: HexBytes = Field(EMPTY_BYTES, alias="parentHash")
 
 
-<<<<<<< HEAD
 def test_hexbytes_model_validate_and_dump():
     test_model = FooModel.model_validate(TEST_MODEL_DICT)
     test_dict = test_model.model_dump()
-=======
-def test_hexbytes_dict():
-    test_model = DemoModel.parse_obj(TEST_MODEL_DICT)
-
-    for _, item in test_model.__fields__.items():
-        assert item.type_ == HexBytes
-
-    test_dict = test_model.dict()
->>>>>>> 6393bad5
     assert len(test_dict) == 7
 
     for _, v in test_dict.items():
         assert v == "0x00"
 
 
-<<<<<<< HEAD
 def test_hexbytes_mode_dump_exclude():
     test_model = FooModel.model_validate(TEST_MODEL_DICT)
-=======
-def test_hexbytes_dict_exclude():
-    test_model = DemoModel.parse_obj(TEST_MODEL_DICT)
->>>>>>> 6393bad5
 
     test_dict = test_model.model_dump(exclude={"byte_bytes"})
     assert len(test_dict) == 6
     assert "byte_bytes" not in test_dict.keys()
 
 
-<<<<<<< HEAD
 def test_hexbytes_mode_dump_json():
     test_models = (FooModel.model_validate(TEST_MODEL_DICT), FooModel(**TEST_MODEL_DICT))
-=======
-def test_hexbytes_json():
-    test_models = (DemoModel.parse_obj(TEST_MODEL_DICT), DemoModel(**TEST_MODEL_DICT))
->>>>>>> 6393bad5
+
     for model in test_models:
         test_json = model.model_dump_json(exclude={"bool_bytes", "byte_bytes", "int_bytes"})
         assert test_json == (
