--- conflicted
+++ resolved
@@ -13,12 +13,8 @@
 @pytest.fixture
 def get_contract_type(get_source_path):
     def fn(name: str) -> ContractType:
-<<<<<<< HEAD
         model = (COMPILED_BASE / f"{name}.json").read_text()
         return ContractType.model_validate_json(model)
-=======
-        path = get_source_path(name, base=COMPILED_BASE)
-        return ContractType.parse_file(path)
 
     return fn
 
@@ -31,7 +27,6 @@
                 return path
 
         raise AssertionError("test setup failed - path not found")
->>>>>>> 6393bad5
 
     return fn
 
