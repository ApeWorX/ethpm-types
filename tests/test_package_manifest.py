--- conflicted
+++ resolved
@@ -7,15 +7,10 @@
 import requests
 from pydantic import ValidationError
 
-<<<<<<< HEAD
-from ethpm_types.manifest import ALPHABET, NUMBERS, PackageManifest
-from ethpm_types.source import Content, Source
-=======
 from ethpm_types import ContractType
 from ethpm_types._pydantic_v1 import ValidationError
 from ethpm_types.manifest import ALPHABET, NUMBERS, PackageManifest, PackageMeta, PackageName
 from ethpm_types.source import Compiler, Content, Source
->>>>>>> 64ff16d4
 
 ETHPM_SPEC_REPO = github.Github(os.environ.get("GITHUB_ACCESS_TOKEN", None)).get_repo(
     "ethpm/ethpm-spec"
@@ -24,14 +19,6 @@
 EXAMPLES_RAW_URL = "https://raw.githubusercontent.com/ethpm/ethpm-spec/master/examples"
 
 
-<<<<<<< HEAD
-def test_can_generate_schema():
-    actual = PackageManifest.model_json_schema()
-    assert "A data format describing a smart contract software package." in actual["description"]
-    assert actual["type"] == "object"
-    assert "$defs" in actual
-    assert "ABIType" in actual["$defs"]
-=======
 def test_schema():
     actual = PackageManifest.schema()
     assert actual["title"] == "PackageManifest"
@@ -78,7 +65,6 @@
     assert actual["properties"]["description"] == {"title": "Description", "type": "string"}
     assert "license" in actual["properties"]
     assert "keywords" in actual["properties"]
->>>>>>> 64ff16d4
 
 
 @pytest.mark.parametrize(
