--- conflicted
+++ resolved
@@ -4,13 +4,9 @@
 import pytest
 from pydantic import FileUrl
 
-<<<<<<< HEAD
-from ethpm_types.source import Content, ContractSource, Source
-=======
 from ethpm_types._pydantic_v1 import FileUrl
 from ethpm_types.source import Checksum, Compiler, Content, ContractSource, Source
 from ethpm_types.utils import Algorithm, compute_checksum
->>>>>>> 64ff16d4
 
 SOURCE_LOCATION = (
     "https://github.com/OpenZeppelin/openzeppelin-contracts"
